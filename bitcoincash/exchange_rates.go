--- conflicted
+++ resolved
@@ -4,11 +4,6 @@
 	"encoding/json"
 	"errors"
 	"fmt"
-<<<<<<< HEAD
-=======
-	"github.com/OpenBazaar/multiwallet/util"
-	"golang.org/x/net/proxy"
->>>>>>> 50a83be2
 	"net/http"
 	"reflect"
 	"sync"
@@ -41,10 +36,6 @@
 	b := BitcoinCashPriceFetcher{
 		cache: make(map[string]float64),
 	}
-<<<<<<< HEAD
-
-=======
->>>>>>> 50a83be2
 	var client *http.Client
 	if dialer != nil {
 		dial := dialer.Dial
@@ -53,10 +44,6 @@
 	} else {
 		client = &http.Client{Timeout: time.Minute}
 	}
-<<<<<<< HEAD
-=======
-
->>>>>>> 50a83be2
 
 	b.providers = []*ExchangeRateProvider{
 		{"https://ticker.openbazaar.org/api", b.cache, client, OpenBazaarDecoder{}},
