package zcash

import (
	"encoding/json"
	"errors"
<<<<<<< HEAD
=======
	"github.com/OpenBazaar/multiwallet/util"
>>>>>>> 50a83be2
	"net/http"
	"reflect"
	"strconv"
	"sync"
	"time"

	"github.com/OpenBazaar/multiwallet/util"
	exchange "github.com/OpenBazaar/spvwallet/exchangerates"
	"golang.org/x/net/proxy"
)

type ExchangeRateProvider struct {
	fetchUrl        string
	cache           map[string]float64
	client          *http.Client
	decoder         ExchangeRateDecoder
	bitcoinProvider *exchange.BitcoinPriceFetcher
}

type ExchangeRateDecoder interface {
	decode(dat interface{}, cache map[string]float64, bp *exchange.BitcoinPriceFetcher) (err error)
}

type OpenBazaarDecoder struct{}
type KrakenDecoder struct{}
type PoloniexDecoder struct{}
type BitfinexDecoder struct{}
type BittrexDecoder struct{}

type ZcashPriceFetcher struct {
	sync.Mutex
	cache     map[string]float64
	providers []*ExchangeRateProvider
}

func NewZcashPriceFetcher(dialer proxy.Dialer) *ZcashPriceFetcher {
	bp := exchange.NewBitcoinPriceFetcher(dialer)
	z := ZcashPriceFetcher{
		cache: make(map[string]float64),
	}

	var client *http.Client
	if dialer != nil {
		dial := dialer.Dial
		tbTransport := &http.Transport{Dial: dial}
		client = &http.Client{Transport: tbTransport, Timeout: time.Minute}
	} else {
		client = &http.Client{Timeout: time.Minute}
	}


	z.providers = []*ExchangeRateProvider{
		{"https://ticker.openbazaar.org/api", z.cache, client, OpenBazaarDecoder{}, nil},
		{"https://bittrex.com/api/v1.1/public/getticker?market=btc-zec", z.cache, client, BittrexDecoder{}, bp},
		{"https://api.bitfinex.com/v1/pubticker/zecbtc", z.cache, client, BitfinexDecoder{}, bp},
		{"https://poloniex.com/public?command=returnTicker", z.cache, client, PoloniexDecoder{}, bp},
		{"https://api.kraken.com/0/public/Ticker?pair=ZECXBT", z.cache, client, KrakenDecoder{}, bp},
	}
	go z.run()
	return &z
}

func (z *ZcashPriceFetcher) GetExchangeRate(currencyCode string) (float64, error) {
	currencyCode = util.NormalizeCurrencyCode(currencyCode)

	z.Lock()
	defer z.Unlock()
	price, ok := z.cache[currencyCode]
	if !ok {
		return 0, errors.New("Currency not tracked")
	}
	return price, nil
}

func (z *ZcashPriceFetcher) GetLatestRate(currencyCode string) (float64, error) {
	currencyCode = util.NormalizeCurrencyCode(currencyCode)

	z.fetchCurrentRates()
	z.Lock()
	defer z.Unlock()
	price, ok := z.cache[currencyCode]
	if !ok {
		return 0, errors.New("Currency not tracked")
	}
	return price, nil
}

func (z *ZcashPriceFetcher) GetAllRates(cacheOK bool) (map[string]float64, error) {
	if !cacheOK {
		err := z.fetchCurrentRates()
		if err != nil {
			return nil, err
		}
	}
	z.Lock()
	defer z.Unlock()
	return z.cache, nil
}

func (z *ZcashPriceFetcher) UnitsPerCoin() int64 {
	return exchange.SatoshiPerBTC
}

func (z *ZcashPriceFetcher) fetchCurrentRates() error {
	z.Lock()
	defer z.Unlock()
	for _, provider := range z.providers {
		err := provider.fetch()
		if err == nil {
			return nil
		}
	}
	return errors.New("All exchange rate API queries failed")
}

func (z *ZcashPriceFetcher) run() {
	z.fetchCurrentRates()
	ticker := time.NewTicker(time.Minute * 15)
	for range ticker.C {
		z.fetchCurrentRates()
	}
}

func (provider *ExchangeRateProvider) fetch() (err error) {
	if len(provider.fetchUrl) == 0 {
		err = errors.New("Provider has no fetchUrl")
		return err
	}
	resp, err := provider.client.Get(provider.fetchUrl)
	if err != nil {
		return err
	}
	decoder := json.NewDecoder(resp.Body)
	var dataMap interface{}
	err = decoder.Decode(&dataMap)
	if err != nil {
		return err
	}
	return provider.decoder.decode(dataMap, provider.cache, provider.bitcoinProvider)
}

func (b OpenBazaarDecoder) decode(dat interface{}, cache map[string]float64, bp *exchange.BitcoinPriceFetcher) (err error) {
	data, ok := dat.(map[string]interface{})
	if !ok {
		return errors.New(reflect.TypeOf(b).Name() + ".decode: Type assertion failed")
	}

	zec, ok := data["ZEC"]
	if !ok {
		return errors.New(reflect.TypeOf(b).Name() + ".decode: Type assertion failed, missing 'ZEC' field")
	}
	val, ok := zec.(map[string]interface{})
	if !ok {
		return errors.New(reflect.TypeOf(b).Name() + ".decode: Type assertion failed")
	}
	zecRate, ok := val["last"].(float64)
	if !ok {
		return errors.New(reflect.TypeOf(b).Name() + ".decode: Type assertion failed, missing 'last' (float) field")
	}
	for k, v := range data {
		if k != "timestamp" {
			val, ok := v.(map[string]interface{})
			if !ok {
				return errors.New(reflect.TypeOf(b).Name() + ".decode: Type assertion failed")
			}
			price, ok := val["last"].(float64)
			if !ok {
				return errors.New(reflect.TypeOf(b).Name() + ".decode: Type assertion failed, missing 'last' (float) field")
			}
			cache[k] = price * (1 / zecRate)
		}
	}
	return nil
}

func (b KrakenDecoder) decode(dat interface{}, cache map[string]float64, bp *exchange.BitcoinPriceFetcher) (err error) {
	rates, err := bp.GetAllRates(false)
	if err != nil {
		return err
	}
	obj, ok := dat.(map[string]interface{})
	if !ok {
		return errors.New("KrackenDecoder type assertion failure")
	}
	result, ok := obj["result"]
	if !ok {
		return errors.New("KrakenDecoder: field `result` not found")
	}
	resultMap, ok := result.(map[string]interface{})
	if !ok {
		return errors.New("KrackenDecoder type assertion failure")
	}
	pair, ok := resultMap["BCHXBT"]
	if !ok {
		return errors.New("KrakenDecoder: field `BCHXBT` not found")
	}
	pairMap, ok := pair.(map[string]interface{})
	if !ok {
		return errors.New("KrackenDecoder type assertion failure")
	}
	c, ok := pairMap["c"]
	if !ok {
		return errors.New("KrakenDecoder: field `c` not found")
	}
	cList, ok := c.([]interface{})
	if !ok {
		return errors.New("KrackenDecoder type assertion failure")
	}
	rateStr, ok := cList[0].(string)
	if !ok {
		return errors.New("KrackenDecoder type assertion failure")
	}
	price, err := strconv.ParseFloat(rateStr, 64)
	if err != nil {
		return err
	}
	rate := price

	if rate == 0 {
		return errors.New("Bitcoin-ZCash price data not available")
	}
	for k, v := range rates {
		cache[k] = v * rate
	}
	return nil
}

func (b BitfinexDecoder) decode(dat interface{}, cache map[string]float64, bp *exchange.BitcoinPriceFetcher) (err error) {
	rates, err := bp.GetAllRates(false)
	if err != nil {
		return err
	}
	obj, ok := dat.(map[string]interface{})
	if !ok {
		return errors.New("BitfinexDecoder type assertion failure")
	}
	r, ok := obj["last_price"]
	if !ok {
		return errors.New("BitfinexDecoder: field `last_price` not found")
	}
	rateStr, ok := r.(string)
	if !ok {
		return errors.New("BitfinexDecoder type assertion failure")
	}
	price, err := strconv.ParseFloat(rateStr, 64)
	if err != nil {
		return err
	}
	rate := price

	if rate == 0 {
		return errors.New("Bitcoin-ZCash price data not available")
	}
	for k, v := range rates {
		cache[k] = v * rate
	}
	return nil
}

func (b BittrexDecoder) decode(dat interface{}, cache map[string]float64, bp *exchange.BitcoinPriceFetcher) (err error) {
	rates, err := bp.GetAllRates(false)
	if err != nil {
		return err
	}
	obj, ok := dat.(map[string]interface{})
	if !ok {
		return errors.New("BittrexDecoder type assertion failure")
	}
	result, ok := obj["result"]
	if !ok {
		return errors.New("BittrexDecoder: field `result` not found")
	}
	resultMap, ok := result.(map[string]interface{})
	if !ok {
		return errors.New("BittrexDecoder type assertion failure")
	}
	exRate, ok := resultMap["Last"]
	if !ok {
		return errors.New("BittrexDecoder: field `Last` not found")
	}
	rate, ok := exRate.(float64)
	if !ok {
		return errors.New("BittrexDecoder type assertion failure")
	}

	if rate == 0 {
		return errors.New("Bitcoin-ZCash price data not available")
	}
	for k, v := range rates {
		cache[k] = v * rate
	}
	return nil
}

func (b PoloniexDecoder) decode(dat interface{}, cache map[string]float64, bp *exchange.BitcoinPriceFetcher) (err error) {
	rates, err := bp.GetAllRates(false)
	if err != nil {
		return err
	}
	data, ok := dat.(map[string]interface{})
	if !ok {
		return errors.New(reflect.TypeOf(b).Name() + ".decode: Type assertion failed")
	}
	var rate float64
	v, ok := data["BTC_ZEC"]
	if !ok {
		return errors.New(reflect.TypeOf(b).Name() + ".decode: Type assertion failed")
	}
	val, ok := v.(map[string]interface{})
	if !ok {
		return errors.New(reflect.TypeOf(b).Name() + ".decode: Type assertion failed")
	}
	s, ok := val["last"].(string)
	if !ok {
		return errors.New(reflect.TypeOf(b).Name() + ".decode: Type assertion failed, missing 'last' (string) field")
	}
	price, err := strconv.ParseFloat(s, 64)
	if err != nil {
		return err
	}
	rate = price
	if rate == 0 {
		return errors.New("Bitcoin-Zcash price data not available")
	}
	for k, v := range rates {
		cache[k] = v * rate
	}
	return nil
}<|MERGE_RESOLUTION|>--- conflicted
+++ resolved
@@ -3,10 +3,6 @@
 import (
 	"encoding/json"
 	"errors"
-<<<<<<< HEAD
-=======
-	"github.com/OpenBazaar/multiwallet/util"
->>>>>>> 50a83be2
 	"net/http"
 	"reflect"
 	"strconv"
@@ -56,7 +52,6 @@
 	} else {
 		client = &http.Client{Timeout: time.Minute}
 	}
-
 
 	z.providers = []*ExchangeRateProvider{
 		{"https://ticker.openbazaar.org/api", z.cache, client, OpenBazaarDecoder{}, nil},
