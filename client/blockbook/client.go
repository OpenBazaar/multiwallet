--- conflicted
+++ resolved
@@ -40,11 +40,7 @@
 	return &wsWatchdog{
 		client:    client,
 		done:      make(chan struct{}, 0),
-<<<<<<< HEAD
-		wsStopped: make(chan struct{}, 20),
-=======
 		wsStopped: make(chan struct{}, 1),
->>>>>>> 345b5f42
 	}
 }
 
@@ -53,7 +49,6 @@
 		select {
 		case <-w.wsStopped:
 			time.Sleep(1 * time.Second)
-<<<<<<< HEAD
 			Log.Warningf("reconnecting stopped websocket (%s)", w.client.apiUrl.Host)
 			w.client.socketMutex.Lock()
 			w.client.SocketClient.Close()
@@ -77,13 +72,6 @@
 		default:
 			close(w.wsStopped)
 			w.wsStopped = make(chan struct{}, 20)
-=======
-			Log.Warningf("reconnecting websocket %s...", w.client.apiUrl.Host)
-			w.client.stopWebsocket()
-			w.client.startWebsocket()
-			return
-		case <-w.done:
->>>>>>> 345b5f42
 			return
 		}
 	}
@@ -143,7 +131,6 @@
 		txNotifyChan:    tch,
 		listenLock:      sync.Mutex{},
 	}
-	ic.socketMutex.Lock()
 	ic.RequestFunc = ic.doRequest
 	return ic, nil
 }
@@ -160,21 +147,15 @@
 	return i.apiUrl
 }
 
-<<<<<<< HEAD
 func (i *BlockBookClient) Start(closeChan chan<- error) error {
 	if err := i.setupListeners(); err != nil {
 		return err
 	}
 	i.closeChan = closeChan
-=======
-func (i *BlockBookClient) Start() error {
-	i.startWebsocket()
->>>>>>> 345b5f42
 	return nil
 }
 
 func (i *BlockBookClient) Close() {
-<<<<<<< HEAD
 	i.shutdownWebsocket()
 	i.closeChan <- nil
 	close(i.closeChan)
@@ -194,9 +175,6 @@
 		i.SocketClient.Close()
 		i.SocketClient = nil
 	}
-=======
-	i.stopWebsocket()
->>>>>>> 345b5f42
 }
 
 func validateScheme(target *url.URL) error {
@@ -534,25 +512,11 @@
 	return socketClient, nil
 }
 
-<<<<<<< HEAD
 func (i *BlockBookClient) setupListeners() error {
 	if i.SocketClient != nil {
 		return nil
 	}
 
-=======
-func (i *BlockBookClient) stopWebsocket() {
-	if i.SocketClient != nil {
-		i.socketMutex.Lock()
-		i.SocketClient.Close()
-		i.SocketClient = nil
-		i.websocketWatchdog.putDown()
-		i.websocketWatchdog = nil
-	}
-}
-
-func (i *BlockBookClient) startWebsocket() {
->>>>>>> 345b5f42
 	i.listenLock.Lock()
 	defer i.listenLock.Unlock()
 
@@ -574,14 +538,6 @@
 			}
 			break
 		}
-<<<<<<< HEAD
-=======
-		i.SocketClient = client
-		i.websocketWatchdog = newWebsocketWatchdog(i)
-		go i.websocketWatchdog.guardWebsocket()
-		defer i.socketMutex.Unlock()
-		break
->>>>>>> 345b5f42
 	}
 	i.socketMutex.Lock()
 	i.SocketClient = client
@@ -589,12 +545,8 @@
 	go i.websocketWatchdog.guardWebsocket()
 	i.socketMutex.Unlock()
 
-<<<<<<< HEAD
 	i.socketMutex.RLock()
 	defer i.socketMutex.RUnlock()
-=======
-	// Add logging for disconnections and errors
->>>>>>> 345b5f42
 	i.SocketClient.On(gosocketio.OnError, func(c *gosocketio.Channel, args interface{}) {
 		Log.Warningf("websocket error: %s - %+v", i.apiUrl.Host, "-", args)
 		i.websocketWatchdog.bark()
