package litecoin

import (
	"bytes"
	"crypto/sha256"
	"encoding/hex"
	"errors"
	"fmt"
<<<<<<< HEAD
	"math/big"
	"strconv"
=======
>>>>>>> 5222f4ee
	"time"

	"github.com/btcsuite/btcd/chaincfg"

	"github.com/OpenBazaar/spvwallet"
	wi "github.com/OpenBazaar/wallet-interface"
	"github.com/btcsuite/btcd/blockchain"
	"github.com/btcsuite/btcd/btcec"
	"github.com/btcsuite/btcd/chaincfg/chainhash"
	"github.com/btcsuite/btcd/txscript"
	"github.com/btcsuite/btcd/wire"
	btc "github.com/btcsuite/btcutil"
	"github.com/btcsuite/btcutil/coinset"
	hd "github.com/btcsuite/btcutil/hdkeychain"
	"github.com/btcsuite/btcutil/txsort"
	"github.com/btcsuite/btcwallet/wallet/txauthor"
	"github.com/ltcsuite/ltcutil"
	"github.com/ltcsuite/ltcwallet/wallet/txrules"

	laddr "github.com/OpenBazaar/multiwallet/litecoin/address"
	"github.com/OpenBazaar/multiwallet/util"
)

func (w *LitecoinWallet) buildTx(amount int64, addr btc.Address, feeLevel wi.FeeLevel, optionalOutput *wire.TxOut) (*wire.MsgTx, error) {
	// Check for dust
	script, _ := laddr.PayToAddrScript(addr)
	if txrules.IsDustAmount(ltcutil.Amount(amount), len(script), txrules.DefaultRelayFeePerKb) {
		return nil, wi.ErrorDustAmount
	}

	var additionalPrevScripts map[wire.OutPoint][]byte
	var additionalKeysByAddress map[string]*btc.WIF

	// Create input source
	height, _ := w.ws.ChainTip()
	utxos, err := w.db.Utxos().GetAll()
	if err != nil {
		return nil, err
	}
	coinMap := util.GatherCoins(height, utxos, w.ScriptToAddress, w.km.GetKeyForScript)

	coins := make([]coinset.Coin, 0, len(coinMap))
	for k := range coinMap {
		coins = append(coins, k)
	}
	inputSource := func(target btc.Amount) (total btc.Amount, inputs []*wire.TxIn, inputValues []btc.Amount, scripts [][]byte, err error) {
		coinSelector := coinset.MaxValueAgeCoinSelector{MaxInputs: 10000, MinChangeAmount: btc.Amount(0)}
		coins, err := coinSelector.CoinSelect(target, coins)
		if err != nil {
			return total, inputs, inputValues, scripts, wi.ErrorInsuffientFunds
		}
		additionalPrevScripts = make(map[wire.OutPoint][]byte)
		additionalKeysByAddress = make(map[string]*btc.WIF)
		for _, c := range coins.Coins() {
			total += c.Value()
			outpoint := wire.NewOutPoint(c.Hash(), c.Index())
			in := wire.NewTxIn(outpoint, []byte{}, [][]byte{})
			in.Sequence = 0 // Opt-in RBF so we can bump fees
			inputs = append(inputs, in)
			additionalPrevScripts[*outpoint] = c.PkScript()
			key := coinMap[c]
			addr, err := w.km.KeyToAddress(key)
			if err != nil {
				continue
			}
			privKey, err := key.ECPrivKey()
			if err != nil {
				continue
			}
			wif, _ := btc.NewWIF(privKey, w.params, true)
			additionalKeysByAddress[addr.EncodeAddress()] = wif
		}
		return total, inputs, inputValues, scripts, nil
	}

	// Get the fee per kilobyte
	f := w.GetFeePerByte(feeLevel)
	feePerKB := f.Int64() * 1000

	// outputs
	out := wire.NewTxOut(amount, script)

	// Create change source
	changeSource := func() ([]byte, error) {
		addr := w.CurrentAddress(wi.INTERNAL)
		script, err := laddr.PayToAddrScript(addr)
		if err != nil {
			return []byte{}, err
		}
		return script, nil
	}

	outputs := []*wire.TxOut{out}
	if optionalOutput != nil {
		outputs = append(outputs, optionalOutput)
	}
	authoredTx, err := newUnsignedTransaction(outputs, btc.Amount(feePerKB), inputSource, changeSource)
	if err != nil {
		return nil, err
	}

	// BIP 69 sorting
	txsort.InPlaceSort(authoredTx.Tx)

	// Sign tx
	getKey := txscript.KeyClosure(func(addr btc.Address) (*btcec.PrivateKey, bool, error) {
		a, err := laddr.NewAddressPubKeyHash(addr.ScriptAddress(), w.params)
		if err != nil {
			return nil, false, err
		}
		wif := additionalKeysByAddress[a.EncodeAddress()]
		return wif.PrivKey, wif.CompressPubKey, nil
	})
	getScript := txscript.ScriptClosure(func(
		addr btc.Address) ([]byte, error) {
		return []byte{}, nil
	})
	for i, txIn := range authoredTx.Tx.TxIn {
		prevOutScript := additionalPrevScripts[txIn.PreviousOutPoint]
		script, err := txscript.SignTxOutput(w.params,
			authoredTx.Tx, i, prevOutScript, txscript.SigHashAll, getKey,
			getScript, txIn.SignatureScript)
		if err != nil {
			return nil, errors.New("Failed to sign transaction")
		}
		txIn.SignatureScript = script
	}
	return authoredTx.Tx, nil
}

func newUnsignedTransaction(outputs []*wire.TxOut, feePerKb btc.Amount, fetchInputs txauthor.InputSource, fetchChange txauthor.ChangeSource) (*txauthor.AuthoredTx, error) {

	var targetAmount btc.Amount
	for _, txOut := range outputs {
		targetAmount += btc.Amount(txOut.Value)
	}

	estimatedSize := EstimateSerializeSize(1, outputs, true, P2PKH)
	targetFee := txrules.FeeForSerializeSize(ltcutil.Amount(feePerKb), estimatedSize)

	for {
		inputAmount, inputs, _, scripts, err := fetchInputs(targetAmount + btc.Amount(targetFee))
		if err != nil {
			return nil, err
		}
		if inputAmount < targetAmount+btc.Amount(targetFee) {
			return nil, errors.New("insufficient funds available to construct transaction")
		}

		maxSignedSize := EstimateSerializeSize(len(inputs), outputs, true, P2PKH)
		maxRequiredFee := txrules.FeeForSerializeSize(ltcutil.Amount(feePerKb), maxSignedSize)
		remainingAmount := inputAmount - targetAmount
		if remainingAmount < btc.Amount(maxRequiredFee) {
			targetFee = maxRequiredFee
			continue
		}

		unsignedTransaction := &wire.MsgTx{
			Version:  wire.TxVersion,
			TxIn:     inputs,
			TxOut:    outputs,
			LockTime: 0,
		}
		changeIndex := -1
		changeAmount := inputAmount - targetAmount - btc.Amount(maxRequiredFee)
		if changeAmount != 0 && !txrules.IsDustAmount(ltcutil.Amount(changeAmount),
			P2PKHOutputSize, txrules.DefaultRelayFeePerKb) {
			changeScript, err := fetchChange()
			if err != nil {
				return nil, err
			}
			if len(changeScript) > P2PKHPkScriptSize {
				return nil, errors.New("fee estimation requires change " +
					"scripts no larger than P2PKH output scripts")
			}
			change := wire.NewTxOut(int64(changeAmount), changeScript)
			l := len(outputs)
			unsignedTransaction.TxOut = append(outputs[:l:l], change)
			changeIndex = l
		}

		return &txauthor.AuthoredTx{
			Tx:          unsignedTransaction,
			PrevScripts: scripts,
			TotalInput:  inputAmount,
			ChangeIndex: changeIndex,
		}, nil
	}
}

func (w *LitecoinWallet) bumpFee(txid chainhash.Hash) (*chainhash.Hash, error) {
	txn, err := w.db.Txns().Get(txid)
	if err != nil {
		return nil, err
	}
	if txn.Height > 0 {
		return nil, spvwallet.BumpFeeAlreadyConfirmedError
	}
	if txn.Height < 0 {
		return nil, spvwallet.BumpFeeTransactionDeadError
	}
	// Check utxos for CPFP
	utxos, _ := w.db.Utxos().GetAll()
	for _, u := range utxos {
		if u.Op.Hash.IsEqual(&txid) && u.AtHeight == 0 {
			addr, err := w.ScriptToAddress(u.ScriptPubkey)
			if err != nil {
				return nil, err
			}
			key, err := w.km.GetKeyForScript(addr.ScriptAddress())
			if err != nil {
				return nil, err
			}
			h, err := hex.DecodeString(u.Op.Hash.String())
			if err != nil {
				return nil, err
			}
			n := new(big.Int)
			n, _ = n.SetString(u.Value, 10)
			in := wi.TransactionInput{
				LinkedAddress: addr,
				OutpointIndex: u.Op.Index,
				OutpointHash:  h,
				Value:         *n,
			}
			transactionID, err := w.sweepAddress([]wi.TransactionInput{in}, nil, key, nil, wi.FEE_BUMP)
			if err != nil {
				return nil, err
			}
			return transactionID, nil
		}
	}
	return nil, spvwallet.BumpFeeNotFoundError
}

func (w *LitecoinWallet) sweepAddress(ins []wi.TransactionInput, address *btc.Address, key *hd.ExtendedKey, redeemScript *[]byte, feeLevel wi.FeeLevel) (*chainhash.Hash, error) {
	var internalAddr btc.Address
	if address != nil {
		internalAddr = *address
	} else {
		internalAddr = w.CurrentAddress(wi.INTERNAL)
	}
	script, err := laddr.PayToAddrScript(internalAddr)
	if err != nil {
		return nil, err
	}

	var val int64
	var inputs []*wire.TxIn
	additionalPrevScripts := make(map[wire.OutPoint][]byte)
	for _, in := range ins {
		val += in.Value.Int64()
		ch, err := chainhash.NewHashFromStr(hex.EncodeToString(in.OutpointHash))
		if err != nil {
			return nil, err
		}
		script, err := laddr.PayToAddrScript(in.LinkedAddress)
		if err != nil {
			return nil, err
		}
		outpoint := wire.NewOutPoint(ch, in.OutpointIndex)
		input := wire.NewTxIn(outpoint, []byte{}, [][]byte{})
		inputs = append(inputs, input)
		additionalPrevScripts[*outpoint] = script
	}
	out := wire.NewTxOut(val, script)

	txType := P2PKH
	if redeemScript != nil {
		txType = P2SH_1of2_Multisig
		_, err := spvwallet.LockTimeFromRedeemScript(*redeemScript)
		if err == nil {
			txType = P2SH_Multisig_Timelock_1Sig
		}
	}
	estimatedSize := EstimateSerializeSize(len(ins), []*wire.TxOut{out}, false, txType)

	// Calculate the fee
	f := w.GetFeePerByte(feeLevel)
	feePerByte := int(f.Int64())
	fee := estimatedSize * feePerByte

	outVal := val - int64(fee)
	if outVal < 0 {
		outVal = 0
	}
	out.Value = outVal

	tx := &wire.MsgTx{
		Version:  wire.TxVersion,
		TxIn:     inputs,
		TxOut:    []*wire.TxOut{out},
		LockTime: 0,
	}

	// BIP 69 sorting
	txsort.InPlaceSort(tx)

	// Sign tx
	privKey, err := key.ECPrivKey()
	if err != nil {
		return nil, fmt.Errorf("retrieving private key: %s", err.Error())
	}
	pk := privKey.PubKey().SerializeCompressed()
	addressPub, err := btc.NewAddressPubKey(pk, w.params)
	if err != nil {
		return nil, fmt.Errorf("generating address pub key: %s", err.Error())
	}

	getKey := txscript.KeyClosure(func(addr btc.Address) (*btcec.PrivateKey, bool, error) {
		if addressPub.EncodeAddress() == addr.EncodeAddress() {
			wif, err := btc.NewWIF(privKey, w.params, true)
			if err != nil {
				return nil, false, err
			}
			return wif.PrivKey, wif.CompressPubKey, nil
		}
		return nil, false, errors.New("Not found")
	})
	getScript := txscript.ScriptClosure(func(addr btc.Address) ([]byte, error) {
		if redeemScript == nil {
			return []byte{}, nil
		}
		return *redeemScript, nil
	})

	// Check if time locked
	var timeLocked bool
	if redeemScript != nil {
		rs := *redeemScript
		if rs[0] == txscript.OP_IF {
			timeLocked = true
			tx.Version = 2
			for _, txIn := range tx.TxIn {
				locktime, err := spvwallet.LockTimeFromRedeemScript(*redeemScript)
				if err != nil {
					return nil, err
				}
				txIn.Sequence = locktime
			}
		}
	}

	hashes := txscript.NewTxSigHashes(tx)
	for i, txIn := range tx.TxIn {
		if redeemScript == nil {
			prevOutScript := additionalPrevScripts[txIn.PreviousOutPoint]
			script, err := txscript.SignTxOutput(w.params,
				tx, i, prevOutScript, txscript.SigHashAll, getKey,
				getScript, txIn.SignatureScript)
			if err != nil {
				return nil, errors.New("Failed to sign transaction")
			}
			txIn.SignatureScript = script
		} else {
			sig, err := txscript.RawTxInWitnessSignature(tx, hashes, i, ins[i].Value.Int64(), *redeemScript, txscript.SigHashAll, privKey)
			if err != nil {
				return nil, err
			}
			var witness wire.TxWitness
			if timeLocked {
				witness = wire.TxWitness{sig, []byte{}}
			} else {
				witness = wire.TxWitness{[]byte{}, sig}
			}
			witness = append(witness, *redeemScript)
			txIn.Witness = witness
		}
	}

	// broadcast
	if err := w.Broadcast(tx); err != nil {
		return nil, err
	}
	txid := tx.TxHash()
	return &txid, nil
}

func (w *LitecoinWallet) createMultisigSignature(ins []wi.TransactionInput, outs []wi.TransactionOutput, key *hd.ExtendedKey, redeemScript []byte, feePerByte uint64) ([]wi.Signature, error) {
	var sigs []wi.Signature
	tx := wire.NewMsgTx(1)
	for _, in := range ins {
		ch, err := chainhash.NewHashFromStr(hex.EncodeToString(in.OutpointHash))
		if err != nil {
			return sigs, err
		}
		outpoint := wire.NewOutPoint(ch, in.OutpointIndex)
		input := wire.NewTxIn(outpoint, []byte{}, [][]byte{})
		tx.TxIn = append(tx.TxIn, input)
	}
	for _, out := range outs {
		scriptPubkey, err := laddr.PayToAddrScript(out.Address)
		if err != nil {
			return sigs, err
		}
		output := wire.NewTxOut(out.Value.Int64(), scriptPubkey)
		tx.TxOut = append(tx.TxOut, output)
	}

	// Subtract fee
	txType := P2SH_2of3_Multisig
	_, err := spvwallet.LockTimeFromRedeemScript(redeemScript)
	if err == nil {
		txType = P2SH_Multisig_Timelock_2Sigs
	}
	estimatedSize := EstimateSerializeSize(len(ins), tx.TxOut, false, txType)
	fee := estimatedSize * int(feePerByte)
	if len(tx.TxOut) > 0 {
		feePerOutput := fee / len(tx.TxOut)
		for _, output := range tx.TxOut {
			output.Value -= int64(feePerOutput)
		}
	}

	// BIP 69 sorting
	txsort.InPlaceSort(tx)

	signingKey, err := key.ECPrivKey()
	if err != nil {
		return sigs, err
	}

	hashes := txscript.NewTxSigHashes(tx)
	for i := range tx.TxIn {
		sig, err := txscript.RawTxInWitnessSignature(tx, hashes, i, ins[i].Value.Int64(), redeemScript, txscript.SigHashAll, signingKey)
		if err != nil {
			continue
		}
		bs := wi.Signature{InputIndex: uint32(i), Signature: sig}
		sigs = append(sigs, bs)
	}
	return sigs, nil
}

func (w *LitecoinWallet) multisign(ins []wi.TransactionInput, outs []wi.TransactionOutput, sigs1 []wi.Signature, sigs2 []wi.Signature, redeemScript []byte, feePerByte uint64, broadcast bool) ([]byte, error) {
	tx := wire.NewMsgTx(1)
	for _, in := range ins {
		ch, err := chainhash.NewHashFromStr(hex.EncodeToString(in.OutpointHash))
		if err != nil {
			return nil, err
		}
		outpoint := wire.NewOutPoint(ch, in.OutpointIndex)
		input := wire.NewTxIn(outpoint, []byte{}, [][]byte{})
		tx.TxIn = append(tx.TxIn, input)
	}
	for _, out := range outs {
		scriptPubkey, err := laddr.PayToAddrScript(out.Address)
		if err != nil {
			return nil, err
		}
		output := wire.NewTxOut(out.Value.Int64(), scriptPubkey)
		tx.TxOut = append(tx.TxOut, output)
	}

	// Subtract fee
	txType := P2SH_2of3_Multisig
	_, err := spvwallet.LockTimeFromRedeemScript(redeemScript)
	if err == nil {
		txType = P2SH_Multisig_Timelock_2Sigs
	}
	estimatedSize := EstimateSerializeSize(len(ins), tx.TxOut, false, txType)
	fee := estimatedSize * int(feePerByte)
	if len(tx.TxOut) > 0 {
		feePerOutput := fee / len(tx.TxOut)
		for _, output := range tx.TxOut {
			output.Value -= int64(feePerOutput)
		}
	}

	// BIP 69 sorting
	txsort.InPlaceSort(tx)

	// Check if time locked
	var timeLocked bool
	if redeemScript[0] == txscript.OP_IF {
		timeLocked = true
	}

	for i, input := range tx.TxIn {
		var sig1 []byte
		var sig2 []byte
		for _, sig := range sigs1 {
			if int(sig.InputIndex) == i {
				sig1 = sig.Signature
				break
			}
		}
		for _, sig := range sigs2 {
			if int(sig.InputIndex) == i {
				sig2 = sig.Signature
				break
			}
		}

		witness := wire.TxWitness{[]byte{}, sig1, sig2}

		if timeLocked {
			witness = append(witness, []byte{0x01})
		}
		witness = append(witness, redeemScript)
		input.Witness = witness
	}
	// broadcast
	if broadcast {
		if err := w.Broadcast(tx); err != nil {
			return nil, err
		}
	}
	var buf bytes.Buffer
	tx.BtcEncode(&buf, wire.ProtocolVersion, wire.WitnessEncoding)
	return buf.Bytes(), nil
}

func (w *LitecoinWallet) generateMultisigScript(keys []hd.ExtendedKey, threshold int, timeout time.Duration, timeoutKey *hd.ExtendedKey) (addr btc.Address, redeemScript []byte, err error) {
	if uint32(timeout.Hours()) > 0 && timeoutKey == nil {
		return nil, nil, errors.New("Timeout key must be non nil when using an escrow timeout")
	}

	if len(keys) < threshold {
		return nil, nil, fmt.Errorf("unable to generate multisig script with "+
			"%d required signatures when there are only %d public "+
			"keys available", threshold, len(keys))
	}

	var ecKeys []*btcec.PublicKey
	for _, key := range keys {
		ecKey, err := key.ECPubKey()
		if err != nil {
			return nil, nil, err
		}
		ecKeys = append(ecKeys, ecKey)
	}

	builder := txscript.NewScriptBuilder()
	if uint32(timeout.Hours()) == 0 {

		builder.AddInt64(int64(threshold))
		for _, key := range ecKeys {
			builder.AddData(key.SerializeCompressed())
		}
		builder.AddInt64(int64(len(ecKeys)))
		builder.AddOp(txscript.OP_CHECKMULTISIG)

	} else {
		ecKey, err := timeoutKey.ECPubKey()
		if err != nil {
			return nil, nil, err
		}
		sequenceLock := blockchain.LockTimeToSequence(false, uint32(timeout.Hours()*6))
		builder.AddOp(txscript.OP_IF)
		builder.AddInt64(int64(threshold))
		for _, key := range ecKeys {
			builder.AddData(key.SerializeCompressed())
		}
		builder.AddInt64(int64(len(ecKeys)))
		builder.AddOp(txscript.OP_CHECKMULTISIG)
		builder.AddOp(txscript.OP_ELSE).
			AddInt64(int64(sequenceLock)).
			AddOp(txscript.OP_CHECKSEQUENCEVERIFY).
			AddOp(txscript.OP_DROP).
			AddData(ecKey.SerializeCompressed()).
			AddOp(txscript.OP_CHECKSIG).
			AddOp(txscript.OP_ENDIF)
	}
	redeemScript, err = builder.Script()
	if err != nil {
		return nil, nil, err
	}

	witnessProgram := sha256.Sum256(redeemScript)

	addr, err = laddr.NewAddressWitnessScriptHash(witnessProgram[:], w.params)
	if err != nil {
		return nil, nil, err
	}
	return addr, redeemScript, nil
}

func (w *LitecoinWallet) estimateSpendFee(amount int64, feeLevel wi.FeeLevel) (uint64, error) {
	// Since this is an estimate we can use a dummy output address. Let's use a long one so we don't under estimate.
	addr, err := laddr.DecodeAddress("ltc1q65n2p3r4pwz4qppflml65en4xpdp6srjwultrun6hnddpzct5unsyyq4sf", &chaincfg.MainNetParams)
	if err != nil {
		return 0, err
	}
	tx, err := w.buildTx(amount, addr, feeLevel, nil)
	if err != nil {
		return 0, err
	}
	var outval int64
	for _, output := range tx.TxOut {
		outval += output.Value
	}
	var inval int64
	utxos, err := w.db.Utxos().GetAll()
	if err != nil {
		return 0, err
	}
	for _, input := range tx.TxIn {
		for _, utxo := range utxos {
			if utxo.Op.Hash.IsEqual(&input.PreviousOutPoint.Hash) && utxo.Op.Index == input.PreviousOutPoint.Index {
				val, _ := strconv.ParseInt(utxo.Value, 10, 64)
				inval += val
				break
			}
		}
	}
	if inval < outval {
		return 0, errors.New("Error building transaction: inputs less than outputs")
	}
	return uint64(inval - outval), err
}<|MERGE_RESOLUTION|>--- conflicted
+++ resolved
@@ -6,11 +6,8 @@
 	"encoding/hex"
 	"errors"
 	"fmt"
-<<<<<<< HEAD
 	"math/big"
 	"strconv"
-=======
->>>>>>> 5222f4ee
 	"time"
 
 	"github.com/btcsuite/btcd/chaincfg"
